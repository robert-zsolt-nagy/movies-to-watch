import tomllib
import requests
import webbrowser
from typing import Optional
from random import randint
import json

def generate_id(length: int = 8) -> str:
    """Generate a random alphanumeric id with a given length.
    
    Parameters
    ----------
    length: the length of the id
    """
    seed = 'ABCDEFGHIJKLMNOPQRSTUVWXYZabcdefghijklmnopqrstuvwxyz0123456789'
    id = []
    for _ in range(length):
        ix = randint(0, len(seed)-1)
        id.append(seed[ix])
    return ''.join(id)    

class SecretManager():
    """ Reads and manages the external secrets."""

    def __init__(self, secret_storage: str='secrets.toml') -> None:
        """ Open the secret storage and read the secrets."""
        with open(secret_storage, mode="rb") as vault:
            self.__SECRETS = tomllib.load(vault)

    @property
    def secrets(self) -> str:
        """ All of the secrets."""
        return self.__SECRETS
    
    @property
    def tmdb_rate_limit(self) -> str:
        """ The rate limit for tmdb requests."""
        return self.__SECRETS['tmdb']['rate_limit']
    
    @property
    def tmdb_token(self) -> str:
        """ The bearer token for authentication"""
        return self.__SECRETS['tmdb']['auth']['bearer_token']
    
    @property
    def tmdb_session(self) -> str:
        """ The session ID for authentication"""
        return self.__SECRETS['tmdb']['auth']['session_id']
    
    @property
    def tmdb_API(self) -> str:
        """ The base URL for the tmdb API."""
        return self.__SECRETS['tmdb']['URLs']['API_base_URL']
    
    @property
    def tmdb_home(self) -> str:
        """ The home URL for the tmdb."""
        return self.__SECRETS['tmdb']['URLs']['home_URL']
    
    @property
    def tmdb_image(self) -> str:
        """ The base URL for the tmdb image storage."""
        return self.__SECRETS['tmdb']['URLs']['image_URL']
    
    @property
    def firebase_cert(self) -> str:
        """ The path to the firebase certificate."""
        return self.__SECRETS['firebase']['certificate']
    
    @property
    def firebase_config(self) -> str:
        """ The path to the firebase configuration."""
        return self.__SECRETS['firebase']['config']
    
    @property
    def firestore_cert(self) -> str:
        """ The path to the firebase certificate."""
        return self.__SECRETS['firestore']['certificate']
    
    @property
    def firestore_project(self) -> str:
        """ The path to the firebase certificate."""
        return self.__SECRETS['firestore']['project']
    
    @property
    def m2w_base_URL(self) -> str:
        """ The base movies-to-watch URL."""
        return self.__SECRETS['m2w']['base_URL']
    
    @property
    def m2w_movie_retention(self) -> str:
        """ The base movies-to-watch URL."""
        return self.__SECRETS['m2w']['movie_retention']
        

class Authentication():
    """ Handles the authentication with TMDB"""

    def __init__(self, secrets: Optional[dict] = None) -> None:
        """ Contains the secrets for user Authentication. 
        
        Parameters
        ----------
            secrets: the dictionary containing the secrets necessary for authentication. 
        If omitted uses the content of the secrets.toml file.

        Secrets format
        --------------
        ```
        {
            'tmdb':{
                'bearer_token':your_API_Read_Access_Token
            }
        }
        ```
        """
        if secrets is None:
            with open('secrets.toml', mode="rb") as vault:
                self.__SECRETS = tomllib.load(vault)
        else:
            self.__SECRETS = secrets
        self.__BEARER_TOKEN = self.__SECRETS['tmdb']['auth']['bearer_token']
        self.__last_request_token = None
        try:
            self.__last_session = self.__SECRETS['tmdb']['auth']['session_id']
        except KeyError:
            self.__last_session = None    
        self.__account_data = None
        self.__approve_id = None

    @classmethod
    def from_dict(secrets: dict):
        """ Creates an Authentication object from the secrets dictionary.
        
        Parameters
        ----------
            secrets: the dictionary containing the secrets necessary for authentication. 

        Secrets format
        --------------
        ```
        {
            'tmdb':{
                'bearer_token':your_API_Read_Access_Token
            }
        }
        ```
        """
        return Authentication(secrets=secrets)    

    @property
    def secrets(self):
        return self.__SECRETS
    
    @property
    def session(self):
        return self.__last_session
    
    @property
    def approve_id(self):
        return self.__approve_id
    
    @property
    def request_token(self):
        return self.__last_request_token

    def create_request_token(self, token: Optional[str] = None) -> dict:
        """ Request a new request token.
        
        Parameters
        ----------
            token: your API Read Access Token. If omitted it uses the cached default.

        Returns
        -------
            The received response as a dictionary.
        """
        url = "https://api.themoviedb.org/3/authentication/token/new"

        if token is None:
            token = self.__BEARER_TOKEN
        headers = {
            "accept": "application/json",
            "Authorization": f"Bearer {token}"
        }
        response = requests.get(url, headers=headers)
        # {'success': true, 'expires_at': '', 'request_token': ''}
        response = response.json()
        
        if response['success'] == True:
            self.__last_request_token = response['request_token']
        else:
            self.__last_request_token = None
            raise Exception("Request unsuccessful.")
        return response
    
    def ask_user_permission(
            self,
            token: Optional[str] = None, 
            _open: bool = False
            ) -> str:
        """ Ask the user for permission by an authentication URL.
        
        Parameters
        ----------
            token: the request token. If omitted the last cached token is used.
            _open: if true, opens the relevant URL in a new tab.

        Returns
        -------
            The relevant URL.
        """
        if token is None:
            token = self.__last_request_token
        self.__approve_id = generate_id()
        url=f"https://www.themoviedb.org/authenticate/{token}?redirect_to={self.__SECRETS['m2w']['base_URL']}/approved/{self.__approve_id}"
        if _open:
            webbrowser.open_new_tab(url=url)
        return url

    def create_session_id(
            self, 
            payload: dict,
            token: Optional[str] = None,
            ) -> str:
        """ Create a session id.
        
        Parameters
        ----------
            payload: the response received after requesting a new token.
            token: your API Read Access Token. If omitted it uses the cached default.

        Returns
        -------
            The created session ID.
        """
        url = "https://api.themoviedb.org/3/authentication/session/new"

        if token is None:
            token = self.__BEARER_TOKEN
        headers = {
            "accept": "application/json",
            "content-type": "application/json",
            "Authorization": f"Bearer {token}"
        }

        response = requests.post(url, json=payload, headers=headers)
        # {"success":true,"session_id":""}
        response = response.json()
        if response['success'] == True:
            self.__last_session = response['session_id']
            return response['session_id']
        else:
            raise Exception("Request unsuccessful.")

    def get_account_data(self, session_id: Optional[str] = None) -> dict:
        """ Gets the account data of a user.
        
        Parameters
        ----------
            session_id: the current session ID. If omitted the cached value is used.

        Returns
        -------
            The received response as a dictionary that contains the account's data.
        """
        if session_id is None:
            session_id = self.__last_session
        url = f'https://api.themoviedb.org/3/account?session_id={session_id}'

        headers = {
            "accept": "application/json",
            "Authorization": f"Bearer {self.__BEARER_TOKEN}"
        }

        response = requests.get(url, headers=headers)
        # {
        #     "avatar":{
        #         "gravatar":{"hash":""},
        #         "tmdb":{"avatar_path":null}
        #     },
        #     "id":12345678,
        #     "iso_639_1":"en",
        #     "iso_3166_1":"HU",
        #     "name":"",
        #     "include_adult":false,
        #     "username":""
        # }
        response = response.json()
        self.__account_data = response
        return response
    
    def create_account(self):
        """ Returns a new Account object instance 
        based on the Authentication details."""
        new_account = Account(
            token=self.__BEARER_TOKEN, 
            session_id=self.__last_session,
            **self.__account_data
            )
        return new_account
    

class Account():
    """ Account relevant requests."""

    __token = None
    __session_id = None
    avatar = None
    id = None
    iso_639_1 = None
    iso_3166_1 = None
    name = None
    include_adult = False
    username = None
    blocklist = []
    watchlist_movie = []
    m2w_id = None
    m2w_nick = None
    m2w_email = None

    def __init__(
            self, 
            id: int,
            token: str,
            session_id: str,
            avatar: Optional[dict] = None,
            iso_639_1: Optional[str] = None,
            iso_3166_1: Optional[str] = None,
            name: Optional[str] = None,
            include_adult: bool = False,
            username: Optional[str] = None,
            blocklist: list = [],
            m2w_id: Optional[str] = None,
            m2w_nick: Optional[str] = None,
            m2w_email: Optional[str] = None
            ) -> None:
        """ Bundles the account related requests. 
        
        Parameters
        ----------
            id: the ID of the TMBD account.
            token: the API read access token.
            session_id: the ID of the session.
            **kwargs: the attributes of the account if known.
        """
        self.id = id
        self.__token = token
        self.__session_id = session_id
        self.avatar = avatar
        self.iso_639_1 = iso_639_1
        self.iso_3166_1 = iso_3166_1
        self.name = name
        self.include_adult = include_adult
        self.username = username
        self.blocklist = blocklist
        self.m2w_id = m2w_id
        self.m2w_nick = m2w_nick
        self.m2w_email = m2w_email

    def get_lists(self) -> list:
        """ Gets data about the lists of the account.
        
        Returns
        -------
            A list that contains the data for every list of the account.
        """
        url = f"https://api.themoviedb.org/3/account/{self.id}/lists?page=1&session_id={self.__session_id}"

        headers = {
            "accept": "application/json",
            "Authorization": f"Bearer {self.__token}"
        }

        response = requests.get(url, headers=headers)
        response = response.json()
        results = response['results']
        return results
        # {"page":1,
        #  "results":[
        #      {"description":"my_description",
        #       "favorite_count":0,
        #       "id":1234567,
        #       "item_count":1,
        #       "iso_639_1":"en",
        #       "list_type":"movie",
        #       "name":"my_list",
        #       "poster_path":null},
        #       ],
        # "total_pages":1,
        # "total_results":2}

    
    def get_watchlist_movie(self) -> list[dict]:
        """ Get data about the movies watchlist of the account.
        
        Returns
        -------
            A list containing all movies on the accounts watchlist.
        """
        movies = []
        results, total_pages = self.get_watchlist_movie_on_page(page=1)
        if total_pages == 1:
            return results
        else:
            for res in results:
                movies.append(res)
            for page in range(2, total_pages+1):
                results, total_p = self.get_watchlist_movie_on_page(page=page)
                for res in results:
                    movies.append(res)
            return movies
    
    
    def get_watchlist_movie_on_page(self, page: int) -> tuple[list[dict], int]:
        """ Get data about the movies watchlist of the account.
        
        Returns
        -------
            A list containing all movies on the given page of the accounts watchlist.
        """
        url = f"https://api.themoviedb.org/3/account/{self.id}/watchlist/movies?language=en-US&page={page}&session_id={self.__session_id}&sort_by=created_at.desc"

        headers = {
            "accept": "application/json",
            "Authorization": f"Bearer {self.__token}"
        }

        response = requests.get(url, headers=headers)
        response = response.json()
        results = response["results"]
        return results, response["total_pages"]
<<<<<<< HEAD
        # "page": 1,
        # "results": [],
        # "total_pages": 2,
        # "total_results": 27

=======
>>>>>>> 2b6d8ade
        # {'adult': False, 
        # 'backdrop_path': '/kjQBrc00fB2RjHZB3PGR4w9ibpz.jpg', 
        # 'genre_ids': [28, 12, 878], 
        # 'id': 123456, 
        # 'original_language': 'en', 
        # 'original_title': 'The Creator', 
        # 'overview': 'Amid a future war...', 
        # 'popularity': 243.422, 
        # 'poster_path': '/vBZ0qvaRxqEhZwl6LWmruJqWE8Z.jpg', 
        # 'release_date': '2023-09-27', 
        # 'title': 'The Creator', 
        # 'video': False, 
        # 'vote_average': 7.138, 
        # 'vote_count': 2120}
    
    def __str__(self) -> str:
        return f"<TMDB Account ID:{self.id} Name:{self.username}>"
    
    def __edit_movie_watchlist(
            self,
            movie_id: int,
            add: bool
            ) -> dict:
        """Adds a movie to or removes a movie from the movie watchlist.
        
        Parameters
        ----------
        movie_id: the ID of the movie in TMDB
        add: if True adds the movie, otherwise removes the movie

        Returns
        --------
        The response as a json.
        
        """
        movie_id = int(movie_id)
        url = f"https://api.themoviedb.org/3/account/{self.id}/watchlist?session_id={self.__session_id}"

        payload = {
            'media_type': 'movie', 
            'media_id': movie_id, 
            'watchlist': add
        }
        headers = {
            "accept": "application/json",
            "content-type": "application/json",
            "Authorization": f"Bearer {self.__token}"
        }

        response = requests.post(url, json=payload, headers=headers)
        return response.json()
    
    def add_movie_to_watchlist(
            self,
            movie_id: int,
            ) -> dict:
        """Adds a movie to the movie watchlist.
        
        Parameters
        ----------
        movie_id: the ID of the movie in TMDB

        Returns
        --------
        The response as a json.
        
        """
        response = self.__edit_movie_watchlist(movie_id=movie_id, add=True)
        return response
    
    def remove_movie_from_watchlist(
            self,
            movie_id: int,
            ) -> dict:
        """Remove a movie from the movie watchlist.
        
        Parameters
        ----------
        movie_id: the ID of the movie in TMDB

        Returns
        --------
        The response as a json.
        
        """
        response = self.__edit_movie_watchlist(movie_id=movie_id, add=False)
        return response<|MERGE_RESOLUTION|>--- conflicted
+++ resolved
@@ -430,14 +430,6 @@
         response = response.json()
         results = response["results"]
         return results, response["total_pages"]
-<<<<<<< HEAD
-        # "page": 1,
-        # "results": [],
-        # "total_pages": 2,
-        # "total_results": 27
-
-=======
->>>>>>> 2b6d8ade
         # {'adult': False, 
         # 'backdrop_path': '/kjQBrc00fB2RjHZB3PGR4w9ibpz.jpg', 
         # 'genre_ids': [28, 12, 878], 
