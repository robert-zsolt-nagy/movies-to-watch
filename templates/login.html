{% extends 'generic/layout.html' %}
{% block title %}Sign in{% endblock %}
{% block content %}
  <h1>Sign in to Movies-to-watch</h1>
  {% if error %}
      <div class="alert alert-danger" role="alert">
          <p> The following error occurred:</p>
    {% if error == "INVALID_EMAIL" %}
    <p> Email is not valid! </p>
    {% elif error == "MISSING_PASSWORD" %}
    <p> Password is missing! </p>
    {% elif error == "INVALID_LOGIN_CREDENTIALS" %}
    <p> Email or password is incorrect! </p>
    {% else %}
    <p> {{error}} </p>
    {% endif %}
  </div>
  {% endif %}
  {% if target %}
<<<<<<< HEAD
  <form action="/login?redirect={{target}}" method="post">
    Email: <input type="email" name="email" value={{ email }}><br><br>
    Password: <input type="password" name="password" value={{ password }}><br><br>
    <input type="submit" value="Sign in">
=======
      <form action="/login?redirect={{ target }}" method="post">
          <label for="email">Email:</label><input id="email" type="email" name="email" value={{ email }}><br><br>
          <label for="password">Password:</label><input id="password" type="password" name="password"
                                                        value={{ password }}><br><br>
          <input class="btn btn-outline-primary" type="submit" value="Sign in">
>>>>>>> 2b6d8ade
  </form>
  {% else %}
      <form action="/login" method="post">
          <label for="email">Email:</label><input id="email" type="email" name="email" value={{ email }}><br><br>
          <label for="password">Password:</label><input id="password" type="password" name="password"
                                                        value={{ password }}><br><br>
          <input class="btn btn-outline-primary" type="submit" value="Sign in">
  </form>
  {% endif %}
    <div class="alert alert-primary" role="alert">
    <p>Not a member?</p>
    <p>Register an account <a href="/signup">here</a> !</p>
  </div>
{% endblock %}<|MERGE_RESOLUTION|>--- conflicted
+++ resolved
@@ -17,18 +17,11 @@
   </div>
   {% endif %}
   {% if target %}
-<<<<<<< HEAD
-  <form action="/login?redirect={{target}}" method="post">
-    Email: <input type="email" name="email" value={{ email }}><br><br>
-    Password: <input type="password" name="password" value={{ password }}><br><br>
-    <input type="submit" value="Sign in">
-=======
-      <form action="/login?redirect={{ target }}" method="post">
-          <label for="email">Email:</label><input id="email" type="email" name="email" value={{ email }}><br><br>
-          <label for="password">Password:</label><input id="password" type="password" name="password"
-                                                        value={{ password }}><br><br>
-          <input class="btn btn-outline-primary" type="submit" value="Sign in">
->>>>>>> 2b6d8ade
+  <form action="/login?redirect={{ target }}" method="post">
+      <label for="email">Email:</label><input id="email" type="email" name="email" value={{ email }}><br><br>
+      <label for="password">Password:</label><input id="password" type="password" name="password"
+                                                    value={{ password }}><br><br>
+      <input class="btn btn-outline-primary" type="submit" value="Sign in">
   </form>
   {% else %}
       <form action="/login" method="post">
